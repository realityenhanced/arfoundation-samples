%YAML 1.1
%TAG !u! tag:unity3d.com,2011:
--- !u!1045 &1
EditorBuildSettings:
  m_ObjectHideFlags: 0
  serializedVersion: 2
<<<<<<< HEAD
  m_Scenes: []
  m_configObjects: {}
=======
  m_Scenes:
  - enabled: 1
    path: Assets/Scenes/SampleScene.unity
    guid: 99c9720ab356a0642a771bea13969a05
  - enabled: 0
    path: Assets/Scenes/FeatheredPlaneScene.unity
    guid: 8252358a1e2ba7549a94df43aacec984
  m_configObjects:
    com.unity.xr.arkit.PlayerSettings: {fileID: 11400000, guid: 2d5fb8e61571b4e3897f221189089fd6,
      type: 2}
>>>>>>> 1ee053b8
<|MERGE_RESOLUTION|>--- conflicted
+++ resolved
@@ -4,18 +4,13 @@
 EditorBuildSettings:
   m_ObjectHideFlags: 0
   serializedVersion: 2
-<<<<<<< HEAD
-  m_Scenes: []
-  m_configObjects: {}
-=======
   m_Scenes:
-  - enabled: 1
-    path: Assets/Scenes/SampleScene.unity
+  - enabled: 0
+    path: Assets/Scenes/SimpleAR.unity
     guid: 99c9720ab356a0642a771bea13969a05
   - enabled: 0
-    path: Assets/Scenes/FeatheredPlaneScene.unity
+    path: Assets/Scenes/Plane Detection/FeatheredPlanes.unity
     guid: 8252358a1e2ba7549a94df43aacec984
   m_configObjects:
     com.unity.xr.arkit.PlayerSettings: {fileID: 11400000, guid: 2d5fb8e61571b4e3897f221189089fd6,
-      type: 2}
->>>>>>> 1ee053b8
+      type: 2}