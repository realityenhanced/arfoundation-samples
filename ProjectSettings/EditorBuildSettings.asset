%YAML 1.1
%TAG !u! tag:unity3d.com,2011:
--- !u!1045 &1
EditorBuildSettings:
  m_ObjectHideFlags: 0
  serializedVersion: 2
  m_Scenes:
  - enabled: 0
    path: Assets/Scenes/SampleScene.unity
    guid: 99c9720ab356a0642a771bea13969a05
  - enabled: 0
<<<<<<< HEAD
    path: Assets/Scenes/FaceTracking/FaceScene.unity
    guid: d8b65509a10894e1dbb93c799ececfd9
  - enabled: 0
    path: Assets/Scenes/FaceTracking/FaceMeshScene.unity
    guid: 047514b96a5d44d6bb0acbfa06ace943
  m_configObjects:
    com.unity.xr.arkit.PlayerSettings: {fileID: 11400000, guid: 2d5fb8e61571b4e3897f221189089fd6,
      type: 2}
=======
    path: Assets/Scenes/FeatheredPlaneScene.unity
    guid: 8252358a1e2ba7549a94df43aacec984
  m_configObjects: {}
>>>>>>> 3bbdd2f9
<|MERGE_RESOLUTION|>--- conflicted
+++ resolved
@@ -5,21 +5,10 @@
   m_ObjectHideFlags: 0
   serializedVersion: 2
   m_Scenes:
-  - enabled: 0
+  - enabled: 1
     path: Assets/Scenes/SampleScene.unity
     guid: 99c9720ab356a0642a771bea13969a05
   - enabled: 0
-<<<<<<< HEAD
-    path: Assets/Scenes/FaceTracking/FaceScene.unity
-    guid: d8b65509a10894e1dbb93c799ececfd9
-  - enabled: 0
-    path: Assets/Scenes/FaceTracking/FaceMeshScene.unity
-    guid: 047514b96a5d44d6bb0acbfa06ace943
-  m_configObjects:
-    com.unity.xr.arkit.PlayerSettings: {fileID: 11400000, guid: 2d5fb8e61571b4e3897f221189089fd6,
-      type: 2}
-=======
     path: Assets/Scenes/FeatheredPlaneScene.unity
     guid: 8252358a1e2ba7549a94df43aacec984
-  m_configObjects: {}
->>>>>>> 3bbdd2f9
+  m_configObjects: {}